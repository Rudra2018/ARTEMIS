# 🤖 AI Chatbot Security Tester — Ultimate Edition

Test the security of **Google Gemini**, **Meta AI**, **ChatGPT**, **Claude**, and **HackerOne Hai**.

## ✨ Features
- 🛡️ OWASP **LLM Top 10** test coverage
- 🧠 Hallucination and data‑leak detection with risk scoring
- 🧪 Gerake-based fuzzing
- 📊 React dashboard (`dashboards/`)
- ☁️ BigQuery + Notion export
- 🔁 GitHub Actions CI/CD

## 🧱 Architecture

User ─▶ Prompt Runner ─▶ Provider (Gemini / GPT / Claude / Meta / Hai)
│
▼
AI Engines (Risk / DLP / Halluc.)
│
Reports + Sync
┌──────────┴──────────┐
▼                     ▼
BigQuery              Notion

### Architecture Diagram

![Architecture](ai_chatbot_security_architecture.png)

## 🛠️ Local Setup

### Backend
```bash
python3 -m venv venv
source venv/bin/activate
pip install -r scripts/requirements.txt
```

### Frontend (Dashboard)
```bash
cd dashboards
npm install
npm run dev
```

### Environment Variables (`.env` in repo root)
```bash
GOOGLE_APPLICATION_CREDENTIALS=/absolute/path/to/key.json
NOTION_TOKEN=your_secret_notion_token
NOTION_DATABASE_ID=your_notion_database_id
SLACK_WEBHOOK_URL=https://hooks.slack.com/services/...
```

## 🚀 Usage

### 1. Run a batch of prompts
```bash
python scripts/batch_runner.py --provider gpt --out reports/results.csv --count 5
```

### 2. OWASP LLM Top 10 tests
```bash
python scripts/run_owasp_tests.py --out reports/owasp_results.csv
```

### 3. Gerake fuzz testing
```bash
python scripts/run_gerake_tests.py --provider claude --testcases examples/gerake_suite.yaml
```
<<<<<<< HEAD
`examples/gerake_suite.yaml` ships with prompt-injection, PII exfiltration, and jailbreak
payloads targeting **Gemini**, **GPT**, **Claude**, **Meta AI Studio**, and **HackerOne Hai**.
=======
>>>>>>> c33d9dbb

### 4. Sync results to data sinks
```bash
python scripts/sync_to_bigquery.py reports/results.csv
python scripts/sync_to_notion.py reports/results.csv
```

### 5. Trigger Slack alert (optional)
```bash
python scripts/notify_slack.py --file reports/results.csv
```

## ☁️ Cloud & CI/CD
- GitHub Actions run tests on push
- `dashboards/` can be deployed to Vercel
- `cloud/cloud_run_ui_deploy.sh` deploys dashboard to Cloud Run

## 📎 Notes
- Ensure API keys and provider tokens are valid
- Only test providers with explicit permission for responsible AI research<|MERGE_RESOLUTION|>--- conflicted
+++ resolved
@@ -66,11 +66,6 @@
 ```bash
 python scripts/run_gerake_tests.py --provider claude --testcases examples/gerake_suite.yaml
 ```
-<<<<<<< HEAD
-`examples/gerake_suite.yaml` ships with prompt-injection, PII exfiltration, and jailbreak
-payloads targeting **Gemini**, **GPT**, **Claude**, **Meta AI Studio**, and **HackerOne Hai**.
-=======
->>>>>>> c33d9dbb
 
 ### 4. Sync results to data sinks
 ```bash
